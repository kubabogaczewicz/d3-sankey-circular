--- conflicted
+++ resolved
@@ -1490,9 +1490,7 @@
   }
 }
 
-<<<<<<< HEAD
-export { sankeyCircular, addCircularPathData, center as sankeyCenter, left as sankeyLeft, right as sankeyRight, justify as sankeyJustify };
-=======
+
 function resolveNodesOverlap(graph, y0, py) {
   var columns = nest().key(function (d) {
     return d.column;
@@ -1528,5 +1526,4 @@
   });
 }
 
-export { sankeyCircular, center as sankeyCenter, left as sankeyLeft, right as sankeyRight, justify as sankeyJustify };
->>>>>>> aa51ceab
+export { sankeyCircular, addCircularPathData, center as sankeyCenter, left as sankeyLeft, right as sankeyRight, justify as sankeyJustify };
