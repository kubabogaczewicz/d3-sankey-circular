--- conflicted
+++ resolved
@@ -44,17 +44,10 @@
   },
   "scripts": {
     "clean": "rimraf dist && mkdirp dist",
-<<<<<<< HEAD
     "build": "npm run clean && npm run build-node",
     "prepare": "npm run build",
     "lint": "./node_modules/.bin/eslint src/",
     "lint:fix": "./node_modules/.bin/eslint src/ --fix"
-=======
-    "build": "rollup -c",
-    "build:watch": "rollup -c -w",
-    "build:clean": "npm run clean && npm run build",
-    "prepare": "npm run build:clean"
->>>>>>> 87b9e19c
   },
   "files": ["dist"],
   "keywords": ["d3"],
